--- conflicted
+++ resolved
@@ -748,7 +748,6 @@
   /** Directory under /hbase where archived hfiles are stored */
   public static final String HFILE_ARCHIVE_DIRECTORY = ".archive";
 
-<<<<<<< HEAD
   /**
    * Name of the directory to store snapshots all snapshots. See SnapshotDescriptionUtils for
    * remaining snapshot constants; this is here to keep HConstants dependencies at a minimum and
@@ -759,17 +758,11 @@
   /** Temporary directory used for table creation and deletion */
   public static final String HBASE_TEMP_DIRECTORY = ".tmp";
 
-  public static final List<String> HBASE_NON_USER_TABLE_DIRS = new ArrayList<String>(
-      Arrays.asList(new String[] { HREGION_LOGDIR_NAME, HREGION_OLDLOGDIR_NAME, CORRUPT_DIR_NAME,
-          toString(META_TABLE_NAME), toString(ROOT_TABLE_NAME), SPLIT_LOGDIR_NAME,
-          HBCK_SIDELINEDIR_NAME, HFILE_ARCHIVE_DIRECTORY, SNAPSHOT_DIR_NAME, HBASE_TEMP_DIRECTORY }));
-  
-=======
   /** Directories that are not HBase table directories */
   public static final List<String> HBASE_NON_TABLE_DIRS =
     Collections.unmodifiableList(Arrays.asList(new String[] { HREGION_LOGDIR_NAME,
       HREGION_OLDLOGDIR_NAME, CORRUPT_DIR_NAME, SPLIT_LOGDIR_NAME,
-      HBCK_SIDELINEDIR_NAME, HFILE_ARCHIVE_DIRECTORY }));
+      HBCK_SIDELINEDIR_NAME, HFILE_ARCHIVE_DIRECTORY, SNAPSHOT_DIR_NAME, HBASE_TEMP_DIRECTORY }));
 
   /** Directories that are not HBase user table directories */
   public static final List<String> HBASE_NON_USER_TABLE_DIRS =
@@ -790,7 +783,6 @@
       "hbase.node.health.failure.threshold";
   public static final int DEFAULT_HEALTH_FAILURE_THRESHOLD = 3;
 
->>>>>>> 6657449e
   private HConstants() {
     // Can't be instantiated with this ctor.
   }
